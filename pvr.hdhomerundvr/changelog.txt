<<<<<<< HEAD
v2.1.0 (2019.06.xx)
  - Update cURL library to version 7.65.0
  - Switch default device discovery method to network broadcast from HTTP
  - Change default discovery interval from 1 hour to 10 minutes
  - Remove "Use network broadcast for device discovery" setting
  - Add "Use HTTP cloud-based device discovery" advanced setting
  - Fix bug causing multi-homed HDHomeRun devices from being detected during broadcast device discovery
  - Fix bug introduced in v2.0.0 preventing the "Delete episode" string from appearing in context menu(s)
  - Use HTTP POST method when modifying backend recording rules
=======
v2.0.4 (2019.06.19)
  - Adapt to backend API breaking change that caused "DVR Service Subscription Required" errors
>>>>>>> 5b8c4fd9

v2.0.3 (2019.05.20)
  - Adapt to HDHomeRun RECORD engine 20190516beta2 breaking changes
  - Use HTTP POST method when setting tuner channel visibility flags

v2.0.2 (2019.05.08)
  - Update SQLite database engine to version 3.28.0
  - Prevent multiple Kodi threads from simultaneously requesting EPG data
  - Prevent individually malformed EPG data request results from aborting all remaining requests
  - Fix bug that allowed extraneous EPG entries to be transferred to Kodi
  - Fix bug that prevented successfully setting channel visibility flags
  - Fix bug in database layer that could cause unhandled exceptions processing NULL column values

v2.0.1 (2019.04.12)
  - Fix bug introduced in v2.0.0 preventing any EPG data from being processed

v2.0.0 (2019.04.09)
  - Update SQLite database engine to version 3.27.2
  - Update cURL library to version 7.64.1
  - Add "Invalidate tuner device authorization codes after" advanced setting
  - Change default discovery interval from 5 minutes to 1 hour
  - Change default lineup discovery interval from 10 minutes to 45 minutes
  - Remove "Disable discovery of HDHomeRun RECORD devices" advanced setting
  - Retrieve DVR service authorization flag for tuner(s) during device discovery
  - Maintain database timestamps indicating when all backend data was last discovered
  - Log discovered HDHomeRun devices after device discovery completes
  - Prevent redundant rediscovery of devices and channel lineups during PVR startup task
  - Use separate HTTP connection and DNS lookup cache for Electronic Program Guide (EPG) requests
  - Block attempts to add/remove/update recording rules if no tuners with DVR authorization were discovered
  - Prevent access to all backend services when no valid device authorization code(s) are available
  - Fix bug preventing recording rule discovery from executing if "Delete expired date/time recording rules after" setting has changed
  - Fix bug causing unnecessary timer updates when series episodes are available via multiple channels
  - Fix bug that allowed deleted timers to remain listed if multiple timer rules were associated with a series
  - Fix bug that caused "Malformed JSON" errors during processing of EPG listings when no data was available

v1.3.13 (2019.02.12)
  - Update SQLite database engine to version 3.27.1
  - Update cURL library to version 7.64.0
  - Log detected stream properties (real-time, seekable, etc) for diagnostic purposes
  - Detect and report dropped streams if data transfer rate falls to zero
  - Fix bug that caused a dropped stream to be waited on infinitely for more data to become available

v1.3.12 (2019.02.02)
  - Fix bug introduced in v1.3.11 that prevented EPG listings for channels with subchannels (x.x) from loading

v1.3.11 (2019.02.02)
  - Update libhdhomerun library to version 2018.10.27
  - Use pipelined/multiplexed HTTP requests when accessing backend EPG data
  - (Android) Restrict exported symbols to prevent name collisions with shared libraries

v1.3.10 (2019.01.28)
  - Add "Use simplified (flattened) file hierarchy" Edit Decision List (EDL) setting
  - Add "Report CUT indicators as COMBREAK indicators" EDL setting
  - Rename "Start time padding (milliseconds)" EDL setting to "CUT indicator start time padding (milliseconds)"
  - Rename "End time padding (milliseconds)" EDL setting to "CUT indicator end time padding (milliseconds)"
  - Correct improperly specified units of time from "ms" to "s" when logging the parsed EDL file entries
  - Add log message indicating the expected path to an EDL file that could not be found
  - Disable IPv6 DNS (AAAA record) lookups when querying the backend services

v1.3.9 (2019.01.04)
  - Update cURL library to version 7.63.0
  - Display notification when no tuner device(s) were detected during startup

v1.3.8 (2018.12.23)
  - Add "Disable discovery of HDHomeRun RECORD devices" advanced setting
  - Add "Use channel names from tuner device(s) in channel lineups" setting

v1.3.7 (2018.12.09)
  - Update SQLite database engine to version 3.26.0
  - Update cURL library to version 7.62.0
  - Improve performance of Recorded TV last played (resume) position discovery

v1.3.6 (2018.12.01)
  - Fix bug in DVR stream packet filter causing an access violation if a PSI packet with a table ID of 0xFF is encountered

v1.3.5 (2018.10.13)
  - Update SQLite database engine to version 3.25.2
  - Automatically delete and recreate the PVR database if any exceptions occur opening it during startup
  - Fix bug causing internal exception when trying to poke the HDHomeRun RECORD engine after deleting a recording rule
  - Change EPG broadcast identifier values to be based on a hash of the channel and program start/end times

v1.3.4 (2018.09.21)
  - Update SQLite database engine to version 3.25.1
  - Update cURL library to version 7.61.1
  - (Linux/Raspbian/OSX) Fix bug allowing internal debug assertions to be raised erroneously and terminating Kodi
  - Fix bug introduced in v1.2.10 causing default cURL progress meter to be written to stdout

v1.3.3 (2018.08.22)
  - Treat discovery errors generated during PVR startup as non-fatal and continue execution of remaining discovery tasks
  - Abort device discovery if no tuner devices were discovered; leave existing device and channel lineup information intact
  - Add "Demo Channels" channel group

v1.3.2 (2018.08.13)
  - Update cURL library to version 7.61.0
  - Fix bug causing HTTP stream to remain in a paused state indefinitely if the ring buffer has been completely filled
  - Remove "DVR stream read operation timeout (milliseconds)" advanced option
  - Fix bug causing potential access violation when system is suspended during an active Live TV or Recorded TV stream
  - Apply workaround for SQLite database engine concern causing some HTTP queries to be executed multiple times

v1.3.1 (2018.08.05)
  - Revert new channel identifier encoding in favor of detecting tuner-direct only streams at the time of URL generation
  - Add logging of streaming requests for 'tuner only' channels stating that the RECORD engine, if available, will not be used

v1.3.0 (2018.08.04)
  - Change internal channel identifier encoding to indicate tuner-direct only streams that cannot be accessed via an HDHomeRun RECORD engine
  - Fix bug causing "DVR stream read operation minimum size" to default to 1KiB instead of 4KiB if not explicitly set
  - Fix bug causing tuner-direct streams to improperly be reported to Kodi as zero length and not real-time
  - Display notification when a live stream seek operation fails and attempt to recover the stream at the last known position
  - Disable stream packet filtering when misalignment of MPEG-TS packets has been detected
  - Add support for Kodi Timeshifting display indicators when playing Live TV streams using first detected MPEG-TS stream with PCR values
  - Remove "Disable reporting of real-time MPEG-TS streams" advanced setting (performance concern)
  - Trigger a Kodi error notification when a Live TV or Recorded TV stream cannot be created successfully

v1.2.10 (2018.07.28)
  - Update SQLite database engine to version 3.24.0
  - Refactor Live TV / Recorded TV stream implementation to eliminate use of the worker thread
  - Reduce default Live TV / Recorded TV stream ring buffer size to 1MiB
  - Increase default "DVR stream read operation minimum size" advanced setting to 4KiB
  - Add 32KiB value for "DVR stream read operation minimum size" advanced setting
  - Rename "Pause discovery while streaming Live TV channels" setting to "Pause discovery tasks while streaming"
  - Apply "Pause discovery tasks while streaming" during playback of Recorded TV streams
  - Apply standard URL encoding to device authorization code(s) when querying the backend services
  - Remove "Enable verbose data transfer logs" advanced option
  - Fix bug causing discovery tasks to remain paused indefinitely if an error occurs starting a Live TV stream
  - Fix bug causing misalignment of MPEG-TS packets on seeks satisfied by data in the ring buffer
  - Apply workaround preventing an error in a stream read operation from stopping/stalling the stream in Kodi as expected
  - Improve performance of backend service discoveries with a cURL shared DNS lookup and HTTP connection cache implementation

v1.2.9 (2018.07.01)
  - Correct format of SessionID passed to HDHomeRun RECORD engine for Live TV streams
  - (Windows) Build HTTP-only cURL from source instead of using prebuilt static library
  - (Linux/Android/OSX) Switch to HTTP-only prebuilt libcurl static library
  - Add User-Agent string to all HTTP requests in order to identify the PVR client to the backend services
  - Refresh device authorization code(s) immediately if attempt to access EPG data from backend services fails
  - Temporarily disable all EPG data requests if multiple failures accessing the backend services are detected

v1.2.8 (2017.12.29)
  - Update zlib library to version 1.2.11
  - Update cURL library to version 7.57.0
  - Add "Prepend season/episode number to episode name in EPG" setting
  - Add "Enable verbose data transfer logs" advanced setting
  - Add "Disable reporting of real-time MPEG-TS streams" advanced setting
  - Fix logging of HTTP request errors that occurred during multi-step database queries
  - Fix bug causing "Trigger recording discovery immediately after playback" to be applied to "Use network broadcast for device discovery" until restart
  - Fix bug causing stale Timers to appear in Kodi if a series with a valid recording rule has no episode information on the backend
  - (OSX) Initial release for Apple OSX x86_64

v1.2.7 (2017.12.05)
  - Improve handling of in-progress Recorded TV streams that have switched from a live to a recorded state
  - Add support for processing Recorded TV Edit Decision Lists (EDL)
  - Add "Trigger recording discovery immediately after playback" setting

v1.2.6 (2017.11.30)
  - Fix forward seeking problems with Live TV streams
  - Fix playback problems with in-progress Recorded TV streams

v1.2.5 (2017.11.28)
  - Add "Use backend genre string(s) in Electronic Program Guide (EPG)" setting
  - Add "Show DRM protected channels in channel lineups" setting
  - Add synchronization of recording resume position with the storage engine 

v1.2.4 (2017.11.22)
  - Fix bug preventing background discovery task scheduler from stopping properly
  - Remove forced MPEG-TS packet boundary alignment during stream seek and read operations

v1.2.3 (2017.11.15)
  - Update SQLite database engine to version 3.21.0
  - Update cURL library to version 7.56.1
  - Update libhdhomerun library to version 2017.08.16

v1.2.2 (2017.08.02)
  - Fix EPG update being aborted prematurely when requesting guide data from the past

v1.2.1 (2017.08.02)
  - Add "Disable Channel", "Add to Favorite Channels" and "Remove from Favorite Channels" Client Actions to channel context menus
  - Adapt to new backend discovery URLs (api.hdhomerun.com)
  - Fall back to using a direct tuner stream for Live TV if a storage engine has not been discovered on the network
  - Add "List discovered devices" PVR Client Specific setting

v1.2.0 (2017.07.23)
  - Update libhdhomerun library to version 2017.06.12
  - Remove custom addon callback implementations in favor of the standard ones provided in Kodi source code
  - Update MPEG-TS stream implementation to support Recorded TV as well as tuner-direct Live TV streams
  - Detect and remove MPEG-TS SCTE PIM (0xC0) table when inserted before the PMT (0x02) table in the same PSI packet
  - Add "DVR stream read operation timeout (milliseconds)" advanced option
  - Add "DVR stream read operation minimum size" advanced option
  - Add "DVR stream ring buffer size" advanced option

v1.1.1 (2017.07.07)
  - Allow for 30-second and 1-minute local network discovery intervals (devices, lineups, recordings)
  - Adapt to backend recording attribute change; use DisplayGroupTitle instead of Title for recording folder names
  - Detect special recording DisplayGroupTitle attributes 'movie' and 'sport' and convert to 'Movies'/'Sports' folders

v1.1.0 (2017.07.01)
  - Update SQLite database engine to version 3.19.3
  - Update cURL library to version 7.54.1
  - New Electronic Program Guide (EPG) implementation
  - Fix demuxer format hint for Live TV streams
  - Use GUI dialog boxes to indicate errors that occur when adding timers rather than throwing an exception
  - Add a selection dialog box when adding Record Series Rule timers to allow user to choose from matching titles
  - Apply the "Startup discovery task delay" to the discovery executed on wake from sleep
  - (Linux/Android) Prevent cURL from raising signals on name resolution failures or data transfer time-outs
  
v1.0.10 (2017.06.07)
  - Reduce number of Kodi callbacks generated during initial discovery tasks
  - Delay initial discovery tasks a configurable number of seconds to work around Kodi deadlock condition
  - Add "Startup discovery task delay (seconds)" advanced option
  - Remove unnecessary 1 second delays when manually triggering discoveries via PVR Client Specific settings
  - Remove unnecessary electronic program guide update when channel lineup changes are detected

v1.0.9 (2017.06.02)
  - Update SQLite database engine to version 3.19.2
  - Update cURL library to version 7.54.0
  - Perform immediate discovery of all local network resources (devices, lineups, recordings) during addon startup
  - Clear pending scheduled discovery tasks during addon stop and destroy operations
  - Prevent PVR triggers from being signaled by background discovery tasks still running during addon stop and destroy operations
  - Filter out DRM channels from Electronic Program Guide discovery change triggers; resolves CEpgContainer errors in log
  - Fix internal exception handling and return values returned from menu hooks
  - Reduce database contention during operations that transfer data back to Kodi via callback functions
  - Reduce SQLite busy handler wait period from 30 seconds to 5 seconds
  - Add "Reset discovery database" PVR Client Specific setting

v1.0.8 (2017.05.22)
  - Filter out DRM channels from Channel Groups; resolves PVRTransferChannelGroupMember errors in log

v1.0.7 (2017.04.02)
  - Fix problem introduced in v1.0.4 causing all discovery tasks to be cancelled if devices/lineups change or certain settings are changed

v1.0.6 (2017.04.01)
  - Add "Use season/episode number as title for recordings" option
  - (Android) Initial release of modified Kodi APKs for Android ARM, ARM64 and x86 devices

v1.0.5 (2017.03.27)
  - Fix problem with legacy devices detected through HTTP discovery adding a phantom channel and skewing the lineups
  - Add "Stream LiveTV channels directly from tuner device(s)" advanced option
  - Remove Secure Sockets Layer (SSL) support -- unnecessary and potentially problematic for some Linux builds
  - (Linux) Restrict exported symbols to prevent name collisions with shared libraries
  - (Linux) Initial release for Linux ARM (armel), ARM (armhf) and ARM64 (aarch64) devices

v1.0.4 (2017.03.14)
  - Add "Use network broadcast for device discovery" option
  - Fix problem with Record Series and Record Once timers that overlap on an episode only exposing the Record Series Episode timer
  - Fix problem where only one episode of a Record Series timer rule was being exposed as a timer
  - Cancel discovery of extended (8 hour) Electronic Program Guide data when Kodi is exiting or the system is entering a sleep state
  - Execute discovery tasks initiated through the PVR Client Specific settings asynchronously

v1.0.3 (2017.03.05)
  - Add "SD Channels" channel group
  - Use IPv4 specific backend discovery URLs (ipv4.my.hdhomerun.com)
  - Resolve issue with SQLite database being locked during initialization of a new connection

v1.0.2 (2017.02.26)
  - Add option to enable discovery of extended (8 hour) Electronic Program Guide data
  - Update SQLite database engine to v3.17.0
  - (Linux) Switch to statically linked OpenSSL (1.0.2k) and zlib (1.2.8) libraries for better system compatibility
  - (Android) Initial release for Android ARM, ARM64 and x86 devices

v1.0.1 (2017.02.15)
  - Fix minor problem with one database table not being truncated at startup
  - (Linux) Use older GNU C++ Compiler (g++ 4.9) for better system compatibility

v1.0.0 (2017.02.10)
  - Initial release<|MERGE_RESOLUTION|>--- conflicted
+++ resolved
@@ -1,4 +1,3 @@
-<<<<<<< HEAD
 v2.1.0 (2019.06.xx)
   - Update cURL library to version 7.65.0
   - Switch default device discovery method to network broadcast from HTTP
@@ -8,10 +7,9 @@
   - Fix bug causing multi-homed HDHomeRun devices from being detected during broadcast device discovery
   - Fix bug introduced in v2.0.0 preventing the "Delete episode" string from appearing in context menu(s)
   - Use HTTP POST method when modifying backend recording rules
-=======
+
 v2.0.4 (2019.06.19)
   - Adapt to backend API breaking change that caused "DVR Service Subscription Required" errors
->>>>>>> 5b8c4fd9
 
 v2.0.3 (2019.05.20)
   - Adapt to HDHomeRun RECORD engine 20190516beta2 breaking changes
